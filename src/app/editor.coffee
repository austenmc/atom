--- conflicted
+++ resolved
@@ -124,12 +124,9 @@
       'editor:select-to-beginning-of-line': @selectToBeginningOfLine
       'editor:select-to-end-of-word': @selectToEndOfWord
       'editor:select-to-beginning-of-word': @selectToBeginningOfWord
-<<<<<<< HEAD
       'editor:select-to-beginning-of-next-word': @selectToBeginningOfNextWord
-=======
       'editor:add-selection-below': @addSelectionBelow
       'editor:add-selection-above': @addSelectionAbove
->>>>>>> 31432456
       'editor:select-line': @selectLine
       'editor:transpose': @transpose
       'editor:upper-case': @upperCase
