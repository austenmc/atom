--- conflicted
+++ resolved
@@ -49,16 +49,6 @@
 
     $(@rootViewParentSelector).append @rootView
 
-<<<<<<< HEAD
-  loadUserConfiguration: ->
-    try
-      require atom.configFilePath if fs.exists(atom.configFilePath)
-    catch error
-      console.error "Failed to load `#{atom.configFilePath}`", error.message, error
-      @showConsole()
-
-=======
->>>>>>> 39685766
   requireStylesheet: (path) ->
     fullPath = require.resolve(path)
     content = fs.read(fullPath)
