--- conflicted
+++ resolved
@@ -23,16 +23,6 @@
   add: (classes...) ->
     @deserializers[klass.name] = klass for klass in classes
 
-<<<<<<< HEAD
-=======
-  # Public: Add a deferred deserializer for the given class name.
-  #
-  # name - The {String} name of the deserializer.
-  # fn   - The {Function} that creates the deserializer.
-  addDeferred: (name, fn) ->
-    @deferredDeserializers[name] = fn
-
->>>>>>> d415ec9a
   # Public: Remove the given class(es) as deserializers.
   #
   # classes - One or more classes to remove.
