--- conflicted
+++ resolved
@@ -109,11 +109,7 @@
     "language-clojure": "0.1.0",
     "language-coffee-script": "0.7.0",
     "language-css": "0.3.0",
-<<<<<<< HEAD
-    "language-gfm": "0.15.0",
-=======
     "language-gfm": "0.16.0",
->>>>>>> 71ae6b28
     "language-git": "0.4.0",
     "language-go": "0.3.0",
     "language-html": "0.3.0",
